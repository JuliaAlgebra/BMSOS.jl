--- conflicted
+++ resolved
@@ -10,10 +10,7 @@
 TrigPolys = "bbdedc48-cb31-4a37-9fe3-b015aecc8dd3"
 
 [compat]
-<<<<<<< HEAD
-TrigPolys = "0.1"
-=======
 AutoGrad = "1"
 NLopt = "0.6"
->>>>>>> c4e558b8
+TrigPolys = "0.1"
 julia = "1.6"