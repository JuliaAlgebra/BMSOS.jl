--- conflicted
+++ resolved
@@ -15,11 +15,8 @@
 
 [compat]
 AutoGrad = "1"
-<<<<<<< HEAD
+MathOptInterface = "1"
 MultivariatePolynomials = "0.5"
-=======
-MathOptInterface = "1"
->>>>>>> 8f2f107e
 NLopt = "0.6"
 SemialgebraicSets = "0.3"
 TrigPolys = "0.1"
